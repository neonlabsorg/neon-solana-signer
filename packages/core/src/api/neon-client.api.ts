--- conflicted
+++ resolved
@@ -12,7 +12,7 @@
 } from '../models';
 
 /**
-<<<<<<< HEAD
+ * @deprecated use NeonProxyRpcApi
  * A client API for interacting with **Neon EVM infrastructure**.
  *
  * This class provides a set of methods to **emulate transactions**, **query balances**,
@@ -25,11 +25,9 @@
  * const balance = await neonClient.getBalance("0xNeonAddress", 245022926);
  * console.log(balance);
  * ```
- */
-=======
- *  @deprecated use NeonProxyRpcApi
+
  **/
->>>>>>> 1ff11ca2
+
 export class NeonClientApi {
   private url: string;
 
@@ -125,7 +123,6 @@
     return post(`${this.url}/transaction_tree`, body);
   }
 
-<<<<<<< HEAD
   /**
    * **Waits for the execution of a scheduled transaction tree**.
    *
@@ -136,10 +133,7 @@
    * @param {number} timeout - The **maximum waiting time** in milliseconds.
    * @returns {Promise<ScheduledTransactionStatus[]>} A **promise** resolving to an array of **executed transaction statuses**.
    */
-  async waitTransactionTreeExecution(origin: TransferTreeData, nonce: number, timeout: number): Promise<ScheduledTransactionStatus[]> {
-=======
   async waitTransactionTreeExecution(origin: TransferTreeData, nonce: number, timeout: number): Promise<ScheduledTransactionStatusResponse[]> {
->>>>>>> 1ff11ca2
     const start = Date.now();
     const result: ScheduledTransactionStatusResponse[] = [];
     while (timeout > Date.now() - start) {
